--- conflicted
+++ resolved
@@ -52,7 +52,7 @@
 /**
  * AbstractRegistry. (SPI, Prototype, ThreadSafe)
  *
- * 注册中心骨架类
+ * 抽象注册中心
  */
 public abstract class AbstractRegistry implements Registry {
 
@@ -70,7 +70,7 @@
     protected final Logger logger = LoggerFactory.getLogger(getClass());
     // Local disk cache, where the special key value.registies records the list of registry centers, and the others are the list of notified service providers
     /**
-     * 注册中心 的 数据会暂时被保存在这个文件中 这在注册中心挂掉的时候可以使用
+     * 注册中心 的 数据会暂时被保存在这个文件中
      */
     private final Properties properties = new Properties();
     // File cache timing writing
@@ -130,11 +130,7 @@
         this.file = file;
         //从文件中 将数据加载到 properties
         loadProperties();
-<<<<<<< HEAD
-        //通知 注册中心url 上的 所有url  对应生成注册中心url时 地址是 拼接的情况下 那么就将后面的地址以 backup为key 拼接
-=======
         //通知 url 以及 backup 地址 backup 代表是 集群的备选地址  这里应该还没注册监听器
->>>>>>> 499f2a78
         notify(url.getBackupUrls());
     }
 
@@ -221,11 +217,7 @@
             try {
                 FileChannel channel = raf.getChannel();
                 try {
-<<<<<<< HEAD
-                    //保证文件不会被多进程修改
-=======
                     //获取到锁才能 写入
->>>>>>> 499f2a78
                     FileLock lock = channel.tryLock();
                     if (lock == null) {
                         throw new IOException("Can not lock the registry cache file " + file.getAbsolutePath() + ", ignore and retry later, maybe multi java process use the file, please config: dubbo.registry.file=xxx.properties");
@@ -237,7 +229,6 @@
                         }
                         FileOutputStream outputFile = new FileOutputStream(file);
                         try {
-                            //将 properties 中的全部数据 写入到 文件中
                             properties.store(outputFile, "Dubbo Registry Cache");
                         } finally {
                             outputFile.close();
@@ -252,15 +243,10 @@
                 raf.close();
             }
         } catch (Throwable e) {
-            //如果当前版本 小于最新版本就放弃
             if (version < lastCacheChanged.get()) {
                 return;
             } else {
-<<<<<<< HEAD
-                //在后台线程 继续写入
-=======
                 //可能是 上锁失败了就 用后台线程进行写入  并增加版本号
->>>>>>> 499f2a78
                 registryCacheExecutor.execute(new SaveProperties(lastCacheChanged.incrementAndGet()));
             }
             logger.warn("Failed to save registry store file, cause: " + e.getMessage(), e);
@@ -275,7 +261,7 @@
             InputStream in = null;
             try {
                 in = new FileInputStream(file);
-                //将文件中的属性写入到 properties 中
+                //从文件中 读取属性
                 properties.load(in);
                 if (logger.isInfoEnabled()) {
                     logger.info("Load registry store file " + file + ", data: " + properties);
@@ -295,11 +281,7 @@
     }
 
     /**
-<<<<<<< HEAD
-     * 从properties 中获取指定服务键对应的所有数据
-=======
      * 获取会通知该url 的 所有 url (就是那4种类型的数据)
->>>>>>> 499f2a78
      * @param url
      * @return
      */
@@ -399,7 +381,7 @@
     }
 
     /**
-     * 为指定 url 添加 监听器 RegistryDirectory 也会被作为 监听器被添加 这个url 一般是消费者url
+     * 为指定 url 添加 监听器 RegistryDirectory 也会被作为 监听器被添加
      * @param url      订阅条件，不允许为空，如：consumer://10.20.153.10/com.alibaba.foo.BarService?version=1.0.0&application=kylin
      * @param listener 变更事件监听器，不允许为空
      */
@@ -424,11 +406,7 @@
     }
 
     /**
-<<<<<<< HEAD
-     * 代表某消费者 取消了 某个监听器
-=======
      * 取消该订阅者的 某个监听器 订阅者url 中 还包含了 订阅类型
->>>>>>> 499f2a78
      * @param url      订阅条件，不允许为空，如：consumer://10.20.153.10/com.alibaba.foo.BarService?version=1.0.0&application=kylin
      * @param listener 变更事件监听器，不允许为空
      */
@@ -484,11 +462,7 @@
     }
 
     /**
-<<<<<<< HEAD
-     * 通知 给予的 url 列表  这里传入的 是 RegistryConfig 中的 所有注册中心地址  也就是 "," 拼接的
-=======
      * 将新增的 url 通知到 指定url
->>>>>>> 499f2a78
      * @param urls
      */
     protected void notify(List<URL> urls) {
@@ -510,7 +484,7 @@
             if (listeners != null) {
                 for (NotifyListener listener : listeners) {
                     try {
-                        //通知的 实际逻辑   filterEmpty 如果urls 为空 会设置一个 EmptyProtocol 对应registryDirectory 的 空协议
+                        //通知的 实际逻辑
                         notify(url, listener, filterEmpty(url, urls));
                     } catch (Throwable t) {
                         logger.error("Failed to notify registry event, urls: " + urls + ", cause: " + t.getMessage(), t);
@@ -521,16 +495,9 @@
     }
 
     /**
-<<<<<<< HEAD
-     * 传入的是注册中心的urls 包含了备份信息 然后 先去 订阅者缓存中找到对应的 订阅者对象 同时还有针对该订阅者的 监听器
-     * @param url 消费者url
-     * @param listener 针对需要被通知地址的 监听器
-     * @param urls 注册中心url
-=======
      * @param url 订阅者url
      * @param listener 通知订阅者需要触发的监听器
      * @param urls 新增的数据
->>>>>>> 499f2a78
      */
     protected void notify(URL url, NotifyListener listener, List<URL> urls) {
         if (url == null) {
@@ -549,14 +516,11 @@
         }
 
         Map<String, List<URL>> result = new HashMap<String, List<URL>>();
-        //遍历每个注册中心url 对象
+        //遍历每个url 对象
         for (URL u : urls) {
-<<<<<<< HEAD
-=======
             //匹配url 只有符合条件的才能 通知
->>>>>>> 499f2a78
             if (UrlUtils.isMatch(url, u)) {
-                //获取订阅类型
+                //获取 category 信息  照理说这里匹配上了 category 应该是相同的
                 String category = u.getParameter(Constants.CATEGORY_KEY, Constants.DEFAULT_CATEGORY);
                 //根据 category 对 数据进行分类
                 List<URL> categoryList = result.get(category);
@@ -595,8 +559,7 @@
     }
 
     /**
-     * 这里是将 该 url 订阅的 所有 信息保存起来 并写入到properties 再写入到 file 中 保证了在注册中心瘫痪的时候能够使用之前
-     * 获取到的服务提供者 进行 rpc调用
+     * 为给定url 增加属性
      * @param url
      */
     private void saveProperties(URL url) {
@@ -621,7 +584,7 @@
                     }
                 }
             }
-            //以服务键作为 key 保存 订阅的 所有 url 信息 当某个服务提供者下线时 容器中的数据减少 生成的 string 也就不含该提供者的信息了
+            //以服务键作为 key 保存 订阅的 所有 url 信息
             properties.setProperty(url.getServiceKey(), buf.toString());
             //更新版本号
             long version = lastCacheChanged.incrementAndGet();
@@ -698,4 +661,4 @@
         }
     }
 
-}
+}