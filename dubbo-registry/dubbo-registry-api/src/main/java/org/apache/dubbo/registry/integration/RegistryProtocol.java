/*
 * Licensed to the Apache Software Foundation (ASF) under one or more
 * contributor license agreements.  See the NOTICE file distributed with
 * this work for additional information regarding copyright ownership.
 * The ASF licenses this file to You under the Apache License, Version 2.0
 * (the "License"); you may not use this file except in compliance with
 * the License.  You may obtain a copy of the License at
 *
 *     http://www.apache.org/licenses/LICENSE-2.0
 *
 * Unless required by applicable law or agreed to in writing, software
 * distributed under the License is distributed on an "AS IS" BASIS,
 * WITHOUT WARRANTIES OR CONDITIONS OF ANY KIND, either express or implied.
 * See the License for the specific language governing permissions and
 * limitations under the License.
 */
package org.apache.dubbo.registry.integration;

import org.apache.dubbo.common.Constants;
import org.apache.dubbo.common.URL;
import org.apache.dubbo.common.extension.ExtensionLoader;
import org.apache.dubbo.common.logger.Logger;
import org.apache.dubbo.common.logger.LoggerFactory;
import org.apache.dubbo.common.utils.ConfigUtils;
import org.apache.dubbo.common.utils.NamedThreadFactory;
import org.apache.dubbo.common.utils.StringUtils;
import org.apache.dubbo.common.utils.UrlUtils;
import org.apache.dubbo.registry.NotifyListener;
import org.apache.dubbo.registry.Registry;
import org.apache.dubbo.registry.RegistryFactory;
import org.apache.dubbo.registry.RegistryService;
import org.apache.dubbo.registry.support.ProviderConsumerRegTable;
import org.apache.dubbo.rpc.Exporter;
import org.apache.dubbo.rpc.Invoker;
import org.apache.dubbo.rpc.Protocol;
import org.apache.dubbo.rpc.ProxyFactory;
import org.apache.dubbo.rpc.RpcException;
import org.apache.dubbo.rpc.cluster.Cluster;
import org.apache.dubbo.rpc.cluster.Configurator;
import org.apache.dubbo.rpc.protocol.InvokerWrapper;

import java.util.ArrayList;
import java.util.HashMap;
import java.util.List;
import java.util.Map;
import java.util.concurrent.ConcurrentHashMap;
import java.util.concurrent.ExecutorService;
import java.util.concurrent.Executors;

import static org.apache.dubbo.common.Constants.ACCEPT_FOREIGN_IP;
import static org.apache.dubbo.common.Constants.INTERFACES;
import static org.apache.dubbo.common.Constants.QOS_ENABLE;
import static org.apache.dubbo.common.Constants.QOS_PORT;
import static org.apache.dubbo.common.Constants.VALIDATION_KEY;

/**
 * RegistryProtocol
 * 注册中心 级别协议  就是在这层完成了 订阅 和 注册
 */
public class RegistryProtocol implements Protocol {

    private final static Logger logger = LoggerFactory.getLogger(RegistryProtocol.class);

    /**
     * 单例
     */
    private static RegistryProtocol INSTANCE;
    /**
     * key 是 url value 是 关联的 监听器对象
     */
    private final Map<URL, NotifyListener> overrideListeners = new ConcurrentHashMap<URL, NotifyListener>();
    //To solve the problem of RMI repeated exposure port conflicts, the services that have been exposed are no longer exposed.
    //providerurl <--> exporter
    /**
     * 解决 端口重复 出口的问题
     * key export url 的字符串格式 value 对应的export对象 该对象是由服务提供者url 生成的
     */
    private final Map<String, ExporterChangeableWrapper<?>> bounds = new ConcurrentHashMap<String, ExporterChangeableWrapper<?>>();


    /**
     * 这个集群对象是要自己创建的
     */
    private Cluster cluster;

    /**
     * 协议对象  注册中心要 实现 协议相关的功能都是通过委托该对象
     */
    private Protocol protocol;

    /**
     * 注册中心工厂
     */
    private RegistryFactory registryFactory;

    /**
     * 代理工厂
     */
    private ProxyFactory proxyFactory;

    public RegistryProtocol() {
        INSTANCE = this;
    }

    /**
     * 获取 注册协议对象
     * @return
     */
    public static RegistryProtocol getRegistryProtocol() {
        if (INSTANCE == null) {
            //通过指定名 加载 对应的 拓展类  这里没有做 赋值操作是 怎么做到的???
            ExtensionLoader.getExtensionLoader(Protocol.class).getExtension(Constants.REGISTRY_PROTOCOL); // load
        }
        return INSTANCE;
    }

    /**
     * Filter the parameters that do not need to be output in url(Starting with .)
     *
     * 从 url 中拦截部分不需要输出的属性
     * @param url
     * @return
     */
    private static String[] getFilteredKeys(URL url) {
        //从 url中 获取 属性集合
        Map<String, String> params = url.getParameters();
        if (params != null && !params.isEmpty()) {
            List<String> filteredKeys = new ArrayList<String>();
            for (Map.Entry<String, String> entry : params.entrySet()) {
                //筛选出 以 "." 为开头的 属性 代表这些是需要被过滤的
                if (entry != null && entry.getKey() != null && entry.getKey().startsWith(Constants.HIDE_KEY_PREFIX)) {
                    filteredKeys.add(entry.getKey());
                }
            }
            return filteredKeys.toArray(new String[filteredKeys.size()]);
        } else {
            return new String[]{};
        }
    }

    public void setCluster(Cluster cluster) {
        this.cluster = cluster;
    }

    public void setProtocol(Protocol protocol) {
        this.protocol = protocol;
    }

    public void setRegistryFactory(RegistryFactory registryFactory) {
        this.registryFactory = registryFactory;
    }

    public void setProxyFactory(ProxyFactory proxyFactory) {
        this.proxyFactory = proxyFactory;
    }

    @Override
    public int getDefaultPort() {
        return 9090;
    }

    public Map<URL, NotifyListener> getOverrideListeners() {
        return overrideListeners;
    }

    /**
     * 通过 服务中心地址 获取到 服务中心并 将该 服务提供者 注册上去
     * @param registryUrl 服务中心地址
     * @param registedProviderUrl 服务提供者地址
     */
    public void register(URL registryUrl, URL registedProviderUrl) {
        Registry registry = registryFactory.getRegistry(registryUrl);
        //这里就是 将 服务提供者 发布到注册中心的过程 然后消费者 会从 注册中心订阅相关全量数据 并筛选需要的 invoker
        //将 registedProviderUrl 解析成zookeeper 的 节点信息 并创建节点然后消费者可以订阅这个节点 当节点下的数据变化就会通知到消费者
        registry.register(registedProviderUrl);
    }

    /**
     * 服务提供者向 注册中心进行出口时调用的方法 返回一个 export对象
     * @param originInvoker
     * @param <T>
     * @return
     * @throws RpcException
     */
    @Override
    public <T> Exporter<T> export(final Invoker<T> originInvoker) throws RpcException {
        //export invoker
        //启动服务提供者 监听指定端口
        final ExporterChangeableWrapper<T> exporter = doLocalExport(originInvoker);

        //获取注册中心真正的 url 对象 (使用真正的 协议) 也就是将registry:// 变成 zookeeper or redis or dubbo 等
        //注意 这里的 注册中心的 url 可以是为0.0.0.0
        URL registryUrl = getRegistryUrl(originInvoker);

        //registry provider
        //根据注册中心协议类型获取对应的实现  这里可选的 有 dubbo redis zookeeper 等 注意 dubbo 是有自己的注册中心实现的
        final Registry registry = getRegistry(originInvoker);

        //将服务提供者 url 去除无关属性
        final URL registeredProviderUrl = getRegisteredProviderUrl(originInvoker);

        //to judge to delay publish whether or not  判断 该 服务提供者是否 具有注册的 功能
        boolean register = registeredProviderUrl.getParameter("register", true);

        //这里就是将 注册中心地址 提供者地址 invoker 对象封装成一个 包装对象并保存在 全局容器中 应该是方便随时获取 或者查看 是否被重复发布等
        ProviderConsumerRegTable.registerProvider(originInvoker, registryUrl, registeredProviderUrl);

        //如果需要被注册
        if (register) {
            //针对指定注册中心 注册服务提供者
            register(registryUrl, registeredProviderUrl);
            //标记 服务注册表 为 已注册
            ProviderConsumerRegTable.getProviderWrapper(originInvoker).setReg(true);
        }

        // Subscribe the override data
        // FIXME When the provider subscribes, it will affect the scene : a certain JVM exposes the service and call the same service. Because the subscribed is cached key with the name of the service, it causes the subscription information to cover.
        //服务提供者 订阅注册中心 这样在注册中心发生变化时 会 提供提供者重新发布
        final URL overrideSubscribeUrl = getSubscribedOverrideUrl(registeredProviderUrl);
        // 使用该 url 创建 Override 监听器 这个监听器是针对 配置中心发生变化的
        final OverrideListener overrideSubscribeListener = new OverrideListener(overrideSubscribeUrl, originInvoker);
        //为监听器管理容器 增加一个监听器对象
        overrideListeners.put(overrideSubscribeUrl, overrideSubscribeListener);
        //为该服务提供者 订阅 配置 信息 当配置发生变化时 会触发监听器修改服务提供者url
        registry.subscribe(overrideSubscribeUrl, overrideSubscribeListener);
        //Ensure that a new exporter instance is returned every time export
        //返回一个可销毁的 出口者
        return new DestroyableExporter<T>(exporter, originInvoker, overrideSubscribeUrl, registeredProviderUrl);
    }

    /**
     * 启动服务提供者 监听指定端口 处理服务消费者请求
     * @param originInvoker
     * @param <T>
     * @return
     */
    @SuppressWarnings("unchecked")
    private <T> ExporterChangeableWrapper<T> doLocalExport(final Invoker<T> originInvoker) {
        //从 invoker 对象的 url 中筛选出 export 的 url 这个信息里包含服务提供者信息 用来开启 并监听消费者请求
        //这里 只从url 中提取出 ip:port username password
        String key = getCacheKey(originInvoker);
        //尝试 获取 如果能获取到就不进行重复出口了 从当前实现来看 每个 协议 对应一个默认端口 也即是一个协议 对应一个 服务提供者地址
        //一个 协议下的 dubbo:service只能存在一个
        ExporterChangeableWrapper<T> exporter = (ExporterChangeableWrapper<T>) bounds.get(key);
        if (exporter == null) {
            //使用内置锁 来避免并发问题
            synchronized (bounds) {
                exporter = (ExporterChangeableWrapper<T>) bounds.get(key);
                if (exporter == null) {
                    //通过服务提供者 url 和 原始的 invoker对象 创建 delegate 对象
                    final Invoker<?> invokerDelegete = new InvokerDelegete<T>(originInvoker, getProviderUrl(originInvoker));
                    //初始化 一个 出口服务的 包装对象 这个protocol 应该也是 自适应对象 这里一般就会转发到 dubboProtocol
                    //如果该协议是 injvm 还是会使用 injvmProtocol 不过多了一层通过注册中心 发现
                    exporter = new ExporterChangeableWrapper<T>((Exporter<T>) protocol.export(invokerDelegete), originInvoker);
                    //设置到绑定对象中
                    bounds.put(key, exporter);
                }
            }
        }
        return exporter;
    }

    /**
     * Reexport the invoker of the modified url
     *
     * 当服务提供者的 url 被 Configurator 修改后 重新发起export
     * @param originInvoker
     * @param newInvokerUrl
     */
    @SuppressWarnings("unchecked")
    private <T> void doChangeLocalExport(final Invoker<T> originInvoker, URL newInvokerUrl) {
        String key = getCacheKey(originInvoker);
        final ExporterChangeableWrapper<T> exporter = (ExporterChangeableWrapper<T>) bounds.get(key);
        if (exporter == null) {
            logger.warn(new IllegalStateException("error state, exporter should not be null"));
        } else {
            //创建该对象时 将新的url 保存  这样就会使用新的url
            final Invoker<T> invokerDelegete = new InvokerDelegete<T>(originInvoker, newInvokerUrl);
            exporter.setExporter(protocol.export(invokerDelegete));
        }
    }

    /**
     * Get an instance of registry based on the address of invoker
     *
     * 通过invoker 对象的 信息 获取 到注册中心的 URL
     * @param originInvoker
     * @return
     */
    private Registry getRegistry(final Invoker<?> originInvoker) {
        //从invoker 对象中获取 url 信息
        URL registryUrl = getRegistryUrl(originInvoker);

        //通过 注册中心的 url 获取对应的 注册中心对象
        return registryFactory.getRegistry(registryUrl);
    }

    /**
     * 获得 注册中心的URL
     * @param originInvoker
     * @return
     */
    private URL getRegistryUrl(Invoker<?> originInvoker) {

        //------------------- 在获取注册中心地址的 时候 有这样一段代码
        //遍历每个 资源对象 设置注册中心协议  以及在 registry中设置原本的 协议
        //例如：registry：zookeeper
        //url = url.addParameter(Constants.REGISTRY_KEY, url.getProtocol());
        //将协议修改成registry
        //例如：zookeeper：//  ----> registry://
        //url = url.setProtocol(Constants.REGISTRY_PROTOCOL);


        //首先从invoker 对象中获取 注册中心的 url
        URL registryUrl = originInvoker.getUrl();
        //如果 协议类型 是  registry  协议 就是 registry:// --> dubbo://
        if (Constants.REGISTRY_PROTOCOL.equals(registryUrl.getProtocol())) {
            //从属性容器中获取 registry 对应的真正的 协议对象  没有就返回默认的dubbo 如果指定了 就可能是 redis or zookeeper
            String protocol = registryUrl.getParameter(Constants.REGISTRY_KEY, Constants.DEFAULT_DIRECTORY);
            //替换掉原来的registry 协议 同时 移除掉属性中的 registry
            //那么 当 协议是 registry 时 就是告诉调用者 需要从属性中获取 真正的协议类型
            registryUrl = registryUrl.setProtocol(protocol).removeParameter(Constants.REGISTRY_KEY);
        }
        return registryUrl;
    }


    /**
     * Return the url that is registered to the registry and filter the url parameter once
     *
     * 获取 注册到该 注册中心 的 url对象 也就是 服务提供者的 url
     * @param originInvoker
     * @return
     */
    private URL getRegisteredProviderUrl(final Invoker<?> originInvoker) {
        //获取 服务提供者的 url  在invoker 的 url 中 通过以 export 为key 保存了 服务提供者的 url信息
        URL providerUrl = getProviderUrl(originInvoker);
        //The address you see at the registry
        //移除掉一些不必要的属性
        //getFilteredKeys 返回的 是 需要被过滤的 属性  这里移除了 监控中心的 url
        return providerUrl.removeParameters(getFilteredKeys(providerUrl))
                .removeParameter(Constants.MONITOR_KEY)
                .removeParameter(Constants.BIND_IP_KEY)
                .removeParameter(Constants.BIND_PORT_KEY)
                .removeParameter(QOS_ENABLE)
                .removeParameter(QOS_PORT)
                .removeParameter(ACCEPT_FOREIGN_IP)
                .removeParameter(VALIDATION_KEY)
                .removeParameter(INTERFACES);
    }

    /**
     * 通过 服务提供者 url 获取
     * @param registedProviderUrl
     * @return
     */
    private URL getSubscribedOverrideUrl(URL registedProviderUrl) {
        return registedProviderUrl.setProtocol(Constants.PROVIDER_PROTOCOL)
                //传入的 参数 每 2个 为一对  category:configurator  check:false
                .addParameters(Constants.CATEGORY_KEY, Constants.CONFIGURATORS_CATEGORY,
                        Constants.CHECK_KEY, String.valueOf(false));
    }

    /**
     * Get the address of the providerUrl through the url of the invoker
     *
     * 通过 invoker 的url 获取到 服务提供者的 url
     * @param origininvoker
     * @return
     */
    private URL getProviderUrl(final Invoker<?> origininvoker) {
        //以 export 作为 key 获取 数据
        String export = origininvoker.getUrl().getParameterAndDecoded(Constants.EXPORT_KEY);
        if (export == null || export.length() == 0) {
            throw new IllegalArgumentException("The registry export url is null! registry: " + origininvoker.getUrl());
        }

        //获取到 出口者的 url 这里面 应该还带着监控中心的url
        URL providerUrl = URL.valueOf(export);
        return providerUrl;
    }

    /**
     * Get the key cached in bounds by invoker
     *
     * @param originInvoker
     * @return
     */
    private String getCacheKey(final Invoker<?> originInvoker) {
        //从invoker 的url 中获取export 关联的url 这个url 中包含服务提供者信息
        URL providerUrl = getProviderUrl(originInvoker);

        //这里移除了 dynamic 和enabled 因为这2个属性 与 开启服务提供者无关
        String key = providerUrl.removeParameters("dynamic", "enabled").toFullString();
        return key;
    }

    /**
     * 传入注册中心的 url 获取 对应的 服务提供者返回的invoker
     * @param type Service class 需要被代理的 接口类
     * @param url  URL address for the remote service
     * @param <T>
     * @return
     * @throws RpcException
     */
    @Override
    @SuppressWarnings("unchecked")
    public <T> Invoker<T> refer(Class<T> type, URL url) throws RpcException {
        //获取 真正的 协议类型 默认是 dubbo 可能是 zookeeper
        url = url.setProtocol(url.getParameter(Constants.REGISTRY_KEY, Constants.DEFAULT_REGISTRY)).removeParameter(Constants.REGISTRY_KEY);
        //从注册中心工厂中获取 对应的 注册中心类
        Registry registry = registryFactory.getRegistry(url);
        //如果需要的 类型是 RegistryService 类型 应该代表 消费者需要的是注册中心对象吧
        if (RegistryService.class.equals(type)) {
            //这里是将 注册中心 包装成 invoker 返回了
            return proxyFactory.getInvoker((T) registry, type, url);
        }

        // group="a,b" or group="*"
        //将 refer 属性解析成 map  这个是在消费者端 发起订阅时将所有参数 编码生成的
        Map<String, String> qs = StringUtils.parseQueryString(url.getParameterAndDecoded(Constants.REFER_KEY));
        //获取 group 信息
        String group = qs.get(Constants.GROUP_KEY);
        //如果是多组  这里的逻辑要配置 RegistryDirectory#toMergeMethodInvokerMap 在方法中 将按组筛选的invoker 对象 封装成单个invoker 这样在调用RegistryDirectory#list
        //时返回的就是从外部看过去普通的一组invoker对象(实际每个invoker 又分别都代表一个组)
        if (group != null && group.length() > 0) {
            //如果group信息是 多组 或者 *
            if ((Constants.COMMA_SPLIT_PATTERN.split(group)).length > 1
                    || "*".equals(group)) {
                //这里针对多组情况 使用了mergeableCluster 进行外层包装 在调用invoke时 再把内部以组为单位的 invoker 分别通过集群获取实际invoker对象 并把结果合并
                //前提是调用的方法 必须设置了 merge 属性 否则 就跟普通集群一样
                return doRefer(getMergeableCluster(), registry, type, url);
            }
        }
        return doRefer(cluster, registry, type, url);
    }

    /**
     * 获取 可合并的集群的拓展对象
     * @return
     */
    private Cluster getMergeableCluster() {
        return ExtensionLoader.getExtensionLoader(Cluster.class).getExtension("mergeable");
    }

    /**
     * 获取 invoker 对象的实际逻辑
     * @param cluster 集群对象
     * @param registry 注册中心
     * @param type 接口类型
     * @param url 注册中心url
     * @param <T>
     * @return
     */
    private <T> Invoker<T> doRefer(Cluster cluster, Registry registry, Class<T> type, URL url) {
        //创建 基于注册中心 动态发现服务提供者 的 directory对象
        RegistryDirectory<T> directory = new RegistryDirectory<T>(type, url);
        //设置 注册中心 和 协议对象
        directory.setRegistry(registry);
        //注册中心 本身的 protocol 职能实现都是 通过委托给 protocol 对象 这个一般就是用户创建自适应对象 这个protocol 就是将 提供者的url 变成提供者的 invoker 的
        directory.setProtocol(protocol);
        // all attributes of REFER_KEY
        //获取 目录对象的url 的属性 这个url 是消费者 url 缩减部分数据后的
        Map<String, String> parameters = new HashMap<String, String>(directory.getUrl().getParameters());
        //创建 一个 消费者 url 对象 协议是 consumer 传入的 param 中 端口 使用 绑定到注册中心的 端口 也就是消费者端 连接 注册中心使用的端口
<<<<<<< HEAD
        //设置成消费者 这样 就不会在订阅失败时抛出异常了
=======
        //consumer协议代表 订阅失败不抛出异常  详见 FailbackRegistry
>>>>>>> 499f2a78
        URL subscribeUrl = new URL(Constants.CONSUMER_PROTOCOL, parameters.remove(Constants.REGISTER_IP_KEY), 0, type.getName(), parameters);
        //当消费者订阅的 接口 不是 * 时 且消费者 register 为true 应该是 代表该url 可以注册到注册中心
        if (!Constants.ANY_VALUE.equals(url.getServiceInterface())
                && url.getParameter(Constants.REGISTER_KEY, true)) {
<<<<<<< HEAD
            //将消费者自身 注册到了注册中心
            //相比上面 增加了 category = consumer  check = false 代表订阅了 消费者的变化
            registry.register(subscribeUrl.addParameters(Constants.CATEGORY_KEY, Constants.CONSUMERS_CATEGORY,
                    Constants.CHECK_KEY, String.valueOf(false)));
        }
        //使用 目录对象 发起订阅 种类是 服务提供者，路由信息，配置信息 内部会委托到registry
=======
            //注册消费者节点   这个好像是跟  广播实现的注册中心有关 这个场景是用不到的
            registry.register(subscribeUrl.addParameters(Constants.CATEGORY_KEY, Constants.CONSUMERS_CATEGORY,
                    Constants.CHECK_KEY, String.valueOf(false)));
        }
        //使用 目录对象 发起订阅 种类是 服务提供者，路由信息，配置信息 这个拆分category 应该是在zookeeper 里面做好了
>>>>>>> 499f2a78
        directory.subscribe(subscribeUrl.addParameter(Constants.CATEGORY_KEY,
                Constants.PROVIDERS_CATEGORY
                        + "," + Constants.CONFIGURATORS_CATEGORY
                        + "," + Constants.ROUTERS_CATEGORY));

        //使用这里获取到的 目录对象 创建invoker 对象 这里返回的invoker 对象是一个集群对象 在调用invoke方法时 会在集群中自动使用各种容错手段以及均衡负载
        Invoker invoker = cluster.join(directory);
        //给全局 表中 设置消费者 和 服务提供者(invoker) 的关联关系
        ProviderConsumerRegTable.registerConsumer(invoker, url, subscribeUrl, directory);
        return invoker;
    }

    @Override
    public void destroy() {
        List<Exporter<?>> exporters = new ArrayList<Exporter<?>>(bounds.values());
        for (Exporter<?> exporter : exporters) {
            exporter.unexport();
        }
        bounds.clear();
    }

    /**
     * invoker 代理对象
     * @param <T>
     */
    public static class InvokerDelegete<T> extends InvokerWrapper<T> {

        /**
         * 这个 invoker 和 父类的 invoker是一个对象
         */
        private final Invoker<T> invoker;

        /**
         * @param invoker
         * @param url     invoker.getUrl return this value
         */
        public InvokerDelegete(Invoker<T> invoker, URL url) {
            super(invoker, url);
            this.invoker = invoker;
        }

        public Invoker<T> getInvoker() {
            //如果 是delegate 就 返回 .invoker 应该是 这个对象不能直接获取url 所以要获取上层对象
            if (invoker instanceof InvokerDelegete) {
                return ((InvokerDelegete<T>) invoker).getInvoker();
            } else {
                return invoker;
            }
        }
    }

    /**
     * Reexport: the exporter destroy problem in protocol
     * 1.Ensure that the exporter returned by registryprotocol can be normal destroyed
     * 2.No need to re-register to the registry after notify
     * 3.The invoker passed by the export method , would better to be the invoker of exporter
     * 这个就是 服务提供者订阅了 注册中心的 configurator 当发生变化时 修改url
     */
    private class OverrideListener implements NotifyListener {

        /**
         * 订阅的 url 对象
         */
        private final URL subscribeUrl;
        /**
         * 原始 invoker 对象
         */
        private final Invoker originInvoker;

        public OverrideListener(URL subscribeUrl, Invoker originalInvoker) {
            this.subscribeUrl = subscribeUrl;
            this.originInvoker = originalInvoker;
        }

        /**
         * 发生变化时 通知 给定的url 列表
         * @param urls The list of registered information , is always not empty, The meaning is the same as the return value of {@link org.apache.dubbo.registry.RegistryService#lookup(URL)}.
         */
        @Override
        public synchronized void notify(List<URL> urls) {
            logger.debug("original override urls: " + urls);
            //将 全量url 进行筛选 只返回 订阅者url 需要的url
            List<URL> matchedUrls = getMatchedUrls(urls, subscribeUrl);
            logger.debug("subscribe url: " + subscribeUrl + ", override urls: " + matchedUrls);
            // No matching results  如果匹配的url 为空 直接返回
            if (matchedUrls.isEmpty()) {
                return;
            }

            //将匹配上的url 转换成 配置列表
            List<Configurator> configurators = RegistryDirectory.toConfigurators(matchedUrls);

            final Invoker<?> invoker;
            //取出原始的 invoker 对象
            if (originInvoker instanceof InvokerDelegete) {
                invoker = ((InvokerDelegete<?>) originInvoker).getInvoker();
            } else {
                invoker = originInvoker;
            }
            //The origin invoker 将invoker 对象url 中的export url 转换成url对象返回
            URL originUrl = RegistryProtocol.this.getProviderUrl(invoker);
            //将export url 去除 dynamic 和 enable 后又变成了字符串格式
            String key = getCacheKey(originInvoker);
            //获取绑定的 export对象
            ExporterChangeableWrapper<?> exporter = bounds.get(key);
            if (exporter == null) {
                logger.warn(new IllegalStateException("error state, exporter should not be null"));
                return;
            }
            //The current, may have been merged many times
            //获取暴露者对象的 url 信息
            URL currentUrl = exporter.getInvoker().getUrl();
            //Merged with this configuration
            //将url 进行配置后返回
            URL newUrl = getConfigedInvokerUrl(configurators, originUrl);
            if (!currentUrl.equals(newUrl)) {
                //更换暴露的url 对象
                RegistryProtocol.this.doChangeLocalExport(originInvoker, newUrl);
                logger.info("exported provider url changed, origin url: " + originUrl + ", old export url: " + currentUrl + ", new export url: " + newUrl);
            }
        }

        /**
         * 匹配需要通知的 给 目标url 的 url数据
         * @param configuratorUrls 触发 该 notify 的是 配置中心的全量数据
         * @param currentSubscribe
         * @return
         */
        private List<URL> getMatchedUrls(List<URL> configuratorUrls, URL currentSubscribe) {
            List<URL> result = new ArrayList<URL>();
            //遍历配置中心的 最新url
            for (URL url : configuratorUrls) {
                //获取 最新的 url对象
                URL overrideUrl = url;
                // Compatible with the old version
                //如果没有设置 catagory 就补充
                if (url.getParameter(Constants.CATEGORY_KEY) == null
                        && Constants.OVERRIDE_PROTOCOL.equals(url.getProtocol())) {
                    overrideUrl = url.addParameter(Constants.CATEGORY_KEY, Constants.CONFIGURATORS_CATEGORY);
                }

                // Check whether url is to be applied to the current service
                //判断2个url 是否匹配
                if (UrlUtils.isMatch(currentSubscribe, overrideUrl)) {
                    result.add(url);
                }
            }
            return result;
        }

        //Merge the urls of configurators
        //将url 通过 配置对象配置后 返回
        private URL getConfigedInvokerUrl(List<Configurator> configurators, URL url) {
            for (Configurator configurator : configurators) {
                url = configurator.configure(url);
            }
            return url;
        }
    }

    /**
     * exporter proxy, establish the corresponding relationship between the returned exporter and the exporter exported by the protocol, and can modify the relationship at the time of override.
     *
     * 利用装饰器模式 多封装了一层 在unexport 时 从bounds 中 移除关联关系
     * @param <T>
     */
    private class ExporterChangeableWrapper<T> implements Exporter<T> {

        private final Invoker<T> originInvoker;
        private Exporter<T> exporter;

        public ExporterChangeableWrapper(Exporter<T> exporter, Invoker<T> originInvoker) {
            this.exporter = exporter;
            this.originInvoker = originInvoker;
        }

        public Invoker<T> getOriginInvoker() {
            return originInvoker;
        }

        @Override
        public Invoker<T> getInvoker() {
            return exporter.getInvoker();
        }

        public void setExporter(Exporter<T> exporter) {
            this.exporter = exporter;
        }

        @Override
        public void unexport() {
            String key = getCacheKey(this.originInvoker);
            bounds.remove(key);
            exporter.unexport();
        }
    }

    /**
     * 装饰器 对象
     * @param <T>
     */
    static private class DestroyableExporter<T> implements Exporter<T> {

        /**
         * 单线程池 执行销毁任务
         */
        public static final ExecutorService executor = Executors.newSingleThreadExecutor(new NamedThreadFactory("Exporter-Unexport", true));

        /**
         * 装饰的 出口者对象
         */
        private Exporter<T> exporter;
        /**
         * 出口者组合的invoker对象
         */
        private Invoker<T> originInvoker;

        /**
         * 这个参数 好像是 加工 提供者 url 得到的 不知道什么意思
         */
        private URL subscribeUrl;
        /**
         * 这个参数应该是服务提供者的url
         */
        private URL registerUrl;

        public DestroyableExporter(Exporter<T> exporter, Invoker<T> originInvoker, URL subscribeUrl, URL registerUrl) {
            this.exporter = exporter;
            this.originInvoker = originInvoker;
            this.subscribeUrl = subscribeUrl;
            this.registerUrl = registerUrl;
        }

        @Override
        public Invoker<T> getInvoker() {
            return exporter.getInvoker();
        }

        @Override
        public void unexport() {
            //获取注册中心对象
            Registry registry = RegistryProtocol.INSTANCE.getRegistry(originInvoker);
            try {
                //注销服务提供者地址
                registry.unregister(registerUrl);
            } catch (Throwable t) {
                logger.warn(t.getMessage(), t);
            }
            try {
                //从 维护 url 和监听器的 容器中移除对应元素
                NotifyListener listener = RegistryProtocol.INSTANCE.overrideListeners.remove(subscribeUrl);
                //注销监听器
                registry.unsubscribe(subscribeUrl, listener);
            } catch (Throwable t) {
                logger.warn(t.getMessage(), t);
            }

            //将费时操作委托到线程池中
            executor.submit(new Runnable() {
                @Override
                public void run() {
                    try {
                        int timeout = ConfigUtils.getServerShutdownTimeout();
                        if (timeout > 0) {
                            logger.info("Waiting " + timeout + "ms for registry to notify all consumers before unexport. Usually, this is called when you use dubbo API");
                            Thread.sleep(timeout);
                        }
                        //解除出口
                        exporter.unexport();
                    } catch (Throwable t) {
                        logger.warn(t.getMessage(), t);
                    }
                }
            });
        }
    }
}
<|MERGE_RESOLUTION|>--- conflicted
+++ resolved
@@ -171,7 +171,6 @@
     public void register(URL registryUrl, URL registedProviderUrl) {
         Registry registry = registryFactory.getRegistry(registryUrl);
         //这里就是 将 服务提供者 发布到注册中心的过程 然后消费者 会从 注册中心订阅相关全量数据 并筛选需要的 invoker
-        //将 registedProviderUrl 解析成zookeeper 的 节点信息 并创建节点然后消费者可以订阅这个节点 当节点下的数据变化就会通知到消费者
         registry.register(registedProviderUrl);
     }
 
@@ -221,7 +220,7 @@
         final OverrideListener overrideSubscribeListener = new OverrideListener(overrideSubscribeUrl, originInvoker);
         //为监听器管理容器 增加一个监听器对象
         overrideListeners.put(overrideSubscribeUrl, overrideSubscribeListener);
-        //为该服务提供者 订阅 配置 信息 当配置发生变化时 会触发监听器修改服务提供者url
+        //为该注册中心 设置 该监听器对象
         registry.subscribe(overrideSubscribeUrl, overrideSubscribeListener);
         //Ensure that a new exporter instance is returned every time export
         //返回一个可销毁的 出口者
@@ -263,7 +262,7 @@
     /**
      * Reexport the invoker of the modified url
      *
-     * 当服务提供者的 url 被 Configurator 修改后 重新发起export
+     * 更换 export 对象
      * @param originInvoker
      * @param newInvokerUrl
      */
@@ -463,29 +462,17 @@
         //获取 目录对象的url 的属性 这个url 是消费者 url 缩减部分数据后的
         Map<String, String> parameters = new HashMap<String, String>(directory.getUrl().getParameters());
         //创建 一个 消费者 url 对象 协议是 consumer 传入的 param 中 端口 使用 绑定到注册中心的 端口 也就是消费者端 连接 注册中心使用的端口
-<<<<<<< HEAD
         //设置成消费者 这样 就不会在订阅失败时抛出异常了
-=======
-        //consumer协议代表 订阅失败不抛出异常  详见 FailbackRegistry
->>>>>>> 499f2a78
         URL subscribeUrl = new URL(Constants.CONSUMER_PROTOCOL, parameters.remove(Constants.REGISTER_IP_KEY), 0, type.getName(), parameters);
         //当消费者订阅的 接口 不是 * 时 且消费者 register 为true 应该是 代表该url 可以注册到注册中心
         if (!Constants.ANY_VALUE.equals(url.getServiceInterface())
                 && url.getParameter(Constants.REGISTER_KEY, true)) {
-<<<<<<< HEAD
             //将消费者自身 注册到了注册中心
             //相比上面 增加了 category = consumer  check = false 代表订阅了 消费者的变化
             registry.register(subscribeUrl.addParameters(Constants.CATEGORY_KEY, Constants.CONSUMERS_CATEGORY,
                     Constants.CHECK_KEY, String.valueOf(false)));
         }
         //使用 目录对象 发起订阅 种类是 服务提供者，路由信息，配置信息 内部会委托到registry
-=======
-            //注册消费者节点   这个好像是跟  广播实现的注册中心有关 这个场景是用不到的
-            registry.register(subscribeUrl.addParameters(Constants.CATEGORY_KEY, Constants.CONSUMERS_CATEGORY,
-                    Constants.CHECK_KEY, String.valueOf(false)));
-        }
-        //使用 目录对象 发起订阅 种类是 服务提供者，路由信息，配置信息 这个拆分category 应该是在zookeeper 里面做好了
->>>>>>> 499f2a78
         directory.subscribe(subscribeUrl.addParameter(Constants.CATEGORY_KEY,
                 Constants.PROVIDERS_CATEGORY
                         + "," + Constants.CONFIGURATORS_CATEGORY
@@ -542,7 +529,6 @@
      * 1.Ensure that the exporter returned by registryprotocol can be normal destroyed
      * 2.No need to re-register to the registry after notify
      * 3.The invoker passed by the export method , would better to be the invoker of exporter
-     * 这个就是 服务提供者订阅了 注册中心的 configurator 当发生变化时 修改url
      */
     private class OverrideListener implements NotifyListener {
 
@@ -762,4 +748,4 @@
             });
         }
     }
-}
+}