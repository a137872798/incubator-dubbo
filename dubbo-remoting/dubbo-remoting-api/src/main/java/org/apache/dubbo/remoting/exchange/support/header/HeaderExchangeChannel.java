/*
 * Licensed to the Apache Software Foundation (ASF) under one or more
 * contributor license agreements.  See the NOTICE file distributed with
 * this work for additional information regarding copyright ownership.
 * The ASF licenses this file to You under the Apache License, Version 2.0
 * (the "License"); you may not use this file except in compliance with
 * the License.  You may obtain a copy of the License at
 *
 *     http://www.apache.org/licenses/LICENSE-2.0
 *
 * Unless required by applicable law or agreed to in writing, software
 * distributed under the License is distributed on an "AS IS" BASIS,
 * WITHOUT WARRANTIES OR CONDITIONS OF ANY KIND, either express or implied.
 * See the License for the specific language governing permissions and
 * limitations under the License.
 */
package org.apache.dubbo.remoting.exchange.support.header;

import org.apache.dubbo.common.Constants;
import org.apache.dubbo.common.URL;
import org.apache.dubbo.common.Version;
import org.apache.dubbo.common.logger.Logger;
import org.apache.dubbo.common.logger.LoggerFactory;
import org.apache.dubbo.remoting.Channel;
import org.apache.dubbo.remoting.ChannelHandler;
import org.apache.dubbo.remoting.RemotingException;
import org.apache.dubbo.remoting.exchange.ExchangeChannel;
import org.apache.dubbo.remoting.exchange.ExchangeHandler;
import org.apache.dubbo.remoting.exchange.Request;
import org.apache.dubbo.remoting.exchange.Response;
import org.apache.dubbo.remoting.exchange.ResponseFuture;
import org.apache.dubbo.remoting.exchange.support.DefaultFuture;

import java.net.InetSocketAddress;

/**
 * ExchangeReceiver
 * 基于消息头 的信息通信交换类
 */
final class HeaderExchangeChannel implements ExchangeChannel {

    private static final Logger logger = LoggerFactory.getLogger(HeaderExchangeChannel.class);

    /**
     * key 对象
     */
    private static final String CHANNEL_KEY = HeaderExchangeChannel.class.getName() + ".CHANNEL";

    /**
     * channel 接口的功能 通过委托给这个对象实现 exchangeChannel 的功能 由这个类 自己实现
     */
    private final Channel channel;

    /**
     * 是否已经被 关闭
     */
    private volatile boolean closed = false;

    HeaderExchangeChannel(Channel channel) {
        if (channel == null) {
            throw new IllegalArgumentException("channel == null");
        }
        this.channel = channel;
    }

    /**
     * 从传入的 channel 身上获取 HeaderExchangeChannel
     * @param ch
     * @return
     */
    static HeaderExchangeChannel getOrAddChannel(Channel ch) {
        if (ch == null) {
            return null;
        }
        //将headerexchangechannel 绑定在 ch 上
        HeaderExchangeChannel ret = (HeaderExchangeChannel) ch.getAttribute(CHANNEL_KEY);
        if (ret == null) {
            //如果没有获取到 对应对象  直接用该channel 生成对象
            ret = new HeaderExchangeChannel(ch);
            //已连接
            if (ch.isConnected()) {
                //给 该channel 设置 对象
                ch.setAttribute(CHANNEL_KEY, ret);
            }
        }
        return ret;
    }

    /**
     * 将给定的 channel 移除 HeaderExchangeChannel 对象  通过 channel_key
     * @param ch
     */
    static void removeChannelIfDisconnected(Channel ch) {
        if (ch != null && !ch.isConnected()) {
            ch.removeAttribute(CHANNEL_KEY);
        }
    }

    /**
     * 发送消息
     * @param message
     * @throws RemotingException
     */
    @Override
    public void send(Object message) throws RemotingException {
        send(message, false);
    }

    /**
     * 发送消息
     * @param message
     * @param sent    already sent to socket?
     * @throws RemotingException
     */
    @Override
    public void send(Object message, boolean sent) throws RemotingException {
        //已经关闭的 情况下就不用发送消息了
        if (closed) {
            throw new RemotingException(this.getLocalAddress(), null, "Failed to send message " + message + ", cause: The channel " + this + " is closed!");
        }
        //当消息是 应答信息 或 请求信息 或 普通的字符串 都委托给channel发送
        if (message instanceof Request
                || message instanceof Response
                || message instanceof String) {
            channel.send(message, sent);
        } else {
            //其余情况 创建一个 request 对象 并设置 版本和 一些属性 发送
            Request request = new Request();
            request.setVersion(Version.getProtocolVersion());
            request.setTwoWay(false);
            request.setData(message);
            channel.send(request, sent);
        }
    }

    /**
     * 发送请求对象
     * @param request
     * @return
     * @throws RemotingException
     */
    @Override
    public ResponseFuture request(Object request) throws RemotingException {
        return request(request, channel.getUrl().getPositiveParameter(Constants.TIMEOUT_KEY, Constants.DEFAULT_TIMEOUT));
    }

    /**
     * 发送请求对象 这里 会创建一个 future对象 记录发送的请求结果
     * @param request
     * @param timeout
     * @return
     * @throws RemotingException
     */
    @Override
    public ResponseFuture request(Object request, int timeout) throws RemotingException {
        if (closed) {
            throw new RemotingException(this.getLocalAddress(), null, "Failed to send request " + request + ", cause: The channel " + this + " is closed!");
        }

        // create request.
        Request req = new Request();
        req.setVersion(Version.getProtocolVersion());
        //代表 需要 响应
        req.setTwoWay(true);
        req.setData(request);
<<<<<<< HEAD
        //创建关联channel的  future 对象  这里还通过请求 id 定位到唯一的 future 对象
=======
        //创建关联channel的  future 对象 该future 对象会在超时时自动去除
>>>>>>> b616da01
        DefaultFuture future = DefaultFuture.newFuture(channel, req, timeout);
        try {
            //委托 channel 发送请求
            channel.send(req);
        } catch (RemotingException e) {
            future.cancel();
            throw e;
        }
        return future;
    }

    @Override
    public boolean isClosed() {
        return closed;
    }

    @Override
    public void close() {
        try {
            channel.close();
        } catch (Throwable e) {
            logger.warn(e.getMessage(), e);
        }
    }

    /**
     * graceful close 也就是 如果 future 对象还没 获取到结果 就不关闭
     * @param timeout
     */
    @Override
    public void close(int timeout) {
        if (closed) {
            return;
        }
        closed = true;
        if (timeout > 0) {
            long start = System.currentTimeMillis();
            //如果  该 future 对象还没由完成 就 不 关闭  等待 future 对象完成
            while (DefaultFuture.hasFuture(channel)
                    && System.currentTimeMillis() - start < timeout) {
                try {
                    Thread.sleep(10);
                } catch (InterruptedException e) {
                    logger.warn(e.getMessage(), e);
                }
            }
        }
        close();
    }

    @Override
    public void startClose() {
        channel.startClose();
    }

    @Override
    public InetSocketAddress getLocalAddress() {
        return channel.getLocalAddress();
    }

    @Override
    public InetSocketAddress getRemoteAddress() {
        return channel.getRemoteAddress();
    }

    @Override
    public URL getUrl() {
        return channel.getUrl();
    }

    @Override
    public boolean isConnected() {
        return channel.isConnected();
    }

    @Override
    public ChannelHandler getChannelHandler() {
        return channel.getChannelHandler();
    }

    @Override
    public ExchangeHandler getExchangeHandler() {
        return (ExchangeHandler) channel.getChannelHandler();
    }

    @Override
    public Object getAttribute(String key) {
        return channel.getAttribute(key);
    }

    @Override
    public void setAttribute(String key, Object value) {
        channel.setAttribute(key, value);
    }

    @Override
    public void removeAttribute(String key) {
        channel.removeAttribute(key);
    }

    @Override
    public boolean hasAttribute(String key) {
        return channel.hasAttribute(key);
    }

    @Override
    public int hashCode() {
        final int prime = 31;
        int result = 1;
        result = prime * result + ((channel == null) ? 0 : channel.hashCode());
        return result;
    }

    @Override
    public boolean equals(Object obj) {
        if (this == obj) {
            return true;
        }
        if (obj == null) {
            return false;
        }
        if (getClass() != obj.getClass()) {
            return false;
        }
        HeaderExchangeChannel other = (HeaderExchangeChannel) obj;
        if (channel == null) {
            if (other.channel != null) {
                return false;
            }
        } else if (!channel.equals(other.channel)) {
            return false;
        }
        return true;
    }

    @Override
    public String toString() {
        return channel.toString();
    }

}
<|MERGE_RESOLUTION|>--- conflicted
+++ resolved
@@ -72,7 +72,7 @@
         if (ch == null) {
             return null;
         }
-        //将headerexchangechannel 绑定在 ch 上
+        //从 给定的 channel 获取 attribute 属性  并转型成 HeaderExchangeChannel 为什么可以这样获取???
         HeaderExchangeChannel ret = (HeaderExchangeChannel) ch.getAttribute(CHANNEL_KEY);
         if (ret == null) {
             //如果没有获取到 对应对象  直接用该channel 生成对象
@@ -145,7 +145,7 @@
     }
 
     /**
-     * 发送请求对象 这里 会创建一个 future对象 记录发送的请求结果
+     * 发送请求对象
      * @param request
      * @param timeout
      * @return
@@ -163,11 +163,7 @@
         //代表 需要 响应
         req.setTwoWay(true);
         req.setData(request);
-<<<<<<< HEAD
-        //创建关联channel的  future 对象  这里还通过请求 id 定位到唯一的 future 对象
-=======
-        //创建关联channel的  future 对象 该future 对象会在超时时自动去除
->>>>>>> b616da01
+        //创建关联channel的  future 对象
         DefaultFuture future = DefaultFuture.newFuture(channel, req, timeout);
         try {
             //委托 channel 发送请求
@@ -308,4 +304,4 @@
         return channel.toString();
     }
 
-}
+}