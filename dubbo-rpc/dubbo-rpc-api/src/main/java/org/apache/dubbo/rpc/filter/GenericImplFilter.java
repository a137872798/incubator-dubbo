/*
 * Licensed to the Apache Software Foundation (ASF) under one or more
 * contributor license agreements.  See the NOTICE file distributed with
 * this work for additional information regarding copyright ownership.
 * The ASF licenses this file to You under the Apache License, Version 2.0
 * (the "License"); you may not use this file except in compliance with
 * the License.  You may obtain a copy of the License at
 *
 *     http://www.apache.org/licenses/LICENSE-2.0
 *
 * Unless required by applicable law or agreed to in writing, software
 * distributed under the License is distributed on an "AS IS" BASIS,
 * WITHOUT WARRANTIES OR CONDITIONS OF ANY KIND, either express or implied.
 * See the License for the specific language governing permissions and
 * limitations under the License.
 */
package org.apache.dubbo.rpc.filter;

import org.apache.dubbo.common.Constants;
import org.apache.dubbo.common.beanutil.JavaBeanAccessor;
import org.apache.dubbo.common.beanutil.JavaBeanDescriptor;
import org.apache.dubbo.common.beanutil.JavaBeanSerializeUtil;
import org.apache.dubbo.common.extension.Activate;
import org.apache.dubbo.common.logger.Logger;
import org.apache.dubbo.common.logger.LoggerFactory;
import org.apache.dubbo.common.utils.PojoUtils;
import org.apache.dubbo.common.utils.ReflectUtils;
import org.apache.dubbo.rpc.Filter;
import org.apache.dubbo.rpc.Invocation;
import org.apache.dubbo.rpc.Invoker;
import org.apache.dubbo.rpc.Result;
import org.apache.dubbo.rpc.RpcException;
import org.apache.dubbo.rpc.RpcInvocation;
import org.apache.dubbo.rpc.RpcResult;
import org.apache.dubbo.rpc.service.GenericException;
import org.apache.dubbo.rpc.support.ProtocolUtils;

import java.lang.reflect.Constructor;
import java.lang.reflect.Field;
import java.lang.reflect.Method;

/**
 * GenericImplInvokerFilter
 *
 * 泛化调用链 只针对消费者  并且该消费者必须要有 generic 的标识 才能起作用 先从泛化调用开始 在这里做处理后 才会进入 泛化引用
 */
//只针对消费者
@Activate(group = Constants.CONSUMER, value = Constants.GENERIC_KEY, order = 20000)
public class GenericImplFilter implements Filter {

    private static final Logger logger = LoggerFactory.getLogger(GenericImplFilter.class);

    /**
     * generic 的 参数类型 第一个是方法名 第二个是参数列表名 第三个是参数列表
     */
    private static final Class<?>[] GENERIC_PARAMETER_TYPES = new Class<?>[]{String.class, String[].class, Object[].class};

    /**
     * 调用链的实际逻辑
     * @param invoker    service 链中的 上层元素
     * @param invocation invocation. 调用invoke 传入的上下文对象记录了 方法名等信息
     * @return
     * @throws RpcException
     */
    @Override
    public Result invoke(Invoker<?> invoker, Invocation invocation) throws RpcException {
        //获取 generic 的 值 可能是 nativejava true bean
        String generic = invoker.getUrl().getParameter(Constants.GENERIC_KEY);
        //如果是 非泛化形式 但是 设置了  generic = true 那么就在这里 转换为 泛化形式 也就是genericService.$invoke(...)
        if (ProtocolUtils.isGeneric(generic)
                //如果已经处理过的 方法名会变成 $invoke 这里是避免重复处理
                && !Constants.$INVOKE.equals(invocation.getMethodName())
                //invocation 一定要是 RPCinvocation???
                && invocation instanceof RpcInvocation) {
            RpcInvocation invocation2 = (RpcInvocation) invocation;
            //转型获取方法名  这里的方法名还没有被处理过 处理后这个methodName 需要是 $invoke
            String methodName = invocation2.getMethodName();
            //参数列表和参数类型
            Class<?>[] parameterTypes = invocation2.getParameterTypes();
            Object[] arguments = invocation2.getArguments();

            //存放参数类型名
            String[] types = new String[parameterTypes.length];
            for (int i = 0; i < parameterTypes.length; i++) {
                //java.lang.Object[][].class => "java.lang.Object[][]" 处理数组名
                types[i] = ReflectUtils.getName(parameterTypes[i]);
            }

            Object[] args;
            //如果是bean 的序列化方式
            if (ProtocolUtils.isBeanGenericSerialization(generic)) {
                //设置参数列表
                args = new Object[arguments.length];
                for (int i = 0; i < arguments.length; i++) {
                    //生成对应参数的 描述信息  JavaBeanAccessor.METHOD 代表描述范围
                    args[i] = JavaBeanSerializeUtil.serialize(arguments[i], JavaBeanAccessor.METHOD);
                }
                //这里 只有generic= true了  没有看到关于 nativejava的 相关代码
            } else {
                //也是 获取参数信息
                args = PojoUtils.generalize(arguments);
            }

            //设置方法名
            invocation2.setMethodName(Constants.$INVOKE);
            //设置成 泛化对象的 标准参数
            invocation2.setParameterTypes(GENERIC_PARAMETER_TYPES);
            //对应 GENERIC_PARAMETER_TYPES 需要的参数
            invocation2.setArguments(new Object[]{methodName, types, args});
            //使用泛化发起 调用
            Result result = invoker.invoke(invocation2);

            //返回结果无异常时
            if (!result.hasException()) {
                Object value = result.getValue();
                try {
                    //这里要将 泛化返回的 结果 也就是 map类型转换成 本身需要的 结果

                    //通过指定方法名和参数 获取method对象  getInterface() 也就是返回一开始消费者需要的 服务接口类型
                    Method method = invoker.getInterface().getMethod(methodName, parameterTypes);
                    //如果是 bean的 序列化方式
                    if (ProtocolUtils.isBeanGenericSerialization(generic)) {
                        if (value == null) {
                            //如果没有结果 就不需要反序列化
                            return new RpcResult(value);
                        } else if (value instanceof JavaBeanDescriptor) {
                            //将反序列化的结果设置到result中
                            return new RpcResult(JavaBeanSerializeUtil.deserialize((JavaBeanDescriptor) value));
                        } else {
                            throw new RpcException(
                                    "The type of result value is " +
                                            value.getClass().getName() +
                                            " other than " +
                                            JavaBeanDescriptor.class.getName() +
                                            ", and the result is " +
                                            value);
                        }
                    } else {
                        //这里 默认就是 generic=true 时进行 的反序列化
                        return new RpcResult(PojoUtils.realize(value, method.getReturnType(), method.getGenericReturnType()));
                    }
                } catch (NoSuchMethodException e) {
                    throw new RpcException(e.getMessage(), e);
                }
                //如果抛出的异常 是 generic 类型的
            } else if (result.getException() instanceof GenericException) {
                GenericException exception = (GenericException) result.getException();
                try {
                    //获取 封装的 异常类名
                    String className = exception.getExceptionClass();
                    //创建异常对象
                    Class<?> clazz = ReflectUtils.forName(className);
                    Throwable targetException = null;
                    Throwable lastException = null;
                    try {
                        targetException = (Throwable) clazz.newInstance();
                    } catch (Throwable e) {
                        //如果又抛出了异常 通过所有该类的 构造方式创建异常对象
                        lastException = e;
                        for (Constructor<?> constructor : clazz.getConstructors()) {
                            try {
                                targetException = (Throwable) constructor.newInstance(new Object[constructor.getParameterTypes().length]);
                                break;
                            } catch (Throwable e1) {
                                lastException = e1;
                            }
                        }
                    }
                    //创建成功时
                    if (targetException != null) {
                        try {
                            //获取异常的 详细 消息信息
                            Field field = Throwable.class.getDeclaredField("detailMessage");
                            if (!field.isAccessible()) {
                                field.setAccessible(true);
                            }
                            //将异常信息 转移到这里
                            field.set(targetException, exception.getExceptionMessage());
                        } catch (Throwable e) {
                            logger.warn(e.getMessage(), e);
                        }
                        result = new RpcResult(targetException);
                        //创建失败且 lastException 不为空 就直接抛出
                    } else if (lastException != null) {
                        throw lastException;
                    }
                } catch (Throwable e) {
                    throw new RpcException("Can not deserialize exception " + exception.getExceptionClass() + ", message: " + exception.getExceptionMessage(), e);
                }
            }
            return result;
        }

<<<<<<< HEAD
        //如果该invoker 对象一开始就已经泛化好了  这里就是做校验工作
=======
        //如果直接是以泛化形式进行调用的 比如
        /**
         * GenericService genericService = (GenericService) context.getBean("demoService");
         * Object result = genericService.$invoke("say01", new String[]{"java.lang.String"}, new Object[]{"123"});
         */
>>>>>>> 499f2a78
        if (invocation.getMethodName().equals(Constants.$INVOKE)
                && invocation.getArguments() != null
                && invocation.getArguments().length == 3
                && ProtocolUtils.isGeneric(generic)) {

            Object[] args = (Object[]) invocation.getArguments()[2];
            //如果是 nativejava 的序列化方式
            if (ProtocolUtils.isJavaGenericSerialization(generic)) {

                //一旦 参数 不是 byte[]类型
                for (Object arg : args) {
                    if (!(byte[].class == arg.getClass())) {
                        error(generic, byte[].class.getName(), arg.getClass().getName());
                    }
                }
                //如果是bean 的序列化方式
            } else if (ProtocolUtils.isBeanGenericSerialization(generic)) {
                //这里也做了参数校验
                for (Object arg : args) {
                    if (!(arg instanceof JavaBeanDescriptor)) {
                        error(generic, JavaBeanDescriptor.class.getName(), arg.getClass().getName());
                    }
                }
            }

            //将参数存入 attachment
            ((RpcInvocation) invocation).setAttachment(
                    Constants.GENERIC_KEY, invoker.getUrl().getParameter(Constants.GENERIC_KEY));
        }
        //已经泛化好就直接进这里
        return invoker.invoke(invocation);
    }

    /**
     * 将异常信息封装成 异常对象
     * @param generic
     * @param expected
     * @param actual
     * @throws RpcException
     */
    private void error(String generic, String expected, String actual) throws RpcException {
        throw new RpcException(
                "Generic serialization [" +
                        generic +
                        "] only support message type " +
                        expected +
                        " and your message type is " +
                        actual);
    }

}
<|MERGE_RESOLUTION|>--- conflicted
+++ resolved
@@ -66,7 +66,7 @@
     public Result invoke(Invoker<?> invoker, Invocation invocation) throws RpcException {
         //获取 generic 的 值 可能是 nativejava true bean
         String generic = invoker.getUrl().getParameter(Constants.GENERIC_KEY);
-        //如果是 非泛化形式 但是 设置了  generic = true 那么就在这里 转换为 泛化形式 也就是genericService.$invoke(...)
+        //确定是否是 泛化类型
         if (ProtocolUtils.isGeneric(generic)
                 //如果已经处理过的 方法名会变成 $invoke 这里是避免重复处理
                 && !Constants.$INVOKE.equals(invocation.getMethodName())
@@ -191,15 +191,7 @@
             return result;
         }
 
-<<<<<<< HEAD
         //如果该invoker 对象一开始就已经泛化好了  这里就是做校验工作
-=======
-        //如果直接是以泛化形式进行调用的 比如
-        /**
-         * GenericService genericService = (GenericService) context.getBean("demoService");
-         * Object result = genericService.$invoke("say01", new String[]{"java.lang.String"}, new Object[]{"123"});
-         */
->>>>>>> 499f2a78
         if (invocation.getMethodName().equals(Constants.$INVOKE)
                 && invocation.getArguments() != null
                 && invocation.getArguments().length == 3
@@ -250,4 +242,4 @@
                         actual);
     }
 
-}
+}