/*
 * Licensed to the Apache Software Foundation (ASF) under one or more
 * contributor license agreements.  See the NOTICE file distributed with
 * this work for additional information regarding copyright ownership.
 * The ASF licenses this file to You under the Apache License, Version 2.0
 * (the "License"); you may not use this file except in compliance with
 * the License.  You may obtain a copy of the License at
 *
 *     http://www.apache.org/licenses/LICENSE-2.0
 *
 * Unless required by applicable law or agreed to in writing, software
 * distributed under the License is distributed on an "AS IS" BASIS,
 * WITHOUT WARRANTIES OR CONDITIONS OF ANY KIND, either express or implied.
 * See the License for the specific language governing permissions and
 * limitations under the License.
 */
package org.apache.dubbo.rpc;

import org.apache.dubbo.common.Node;

/**
 * Invoker. (API/SPI, Prototype, ThreadSafe)
 *
 * @see org.apache.dubbo.rpc.Protocol#refer(Class, org.apache.dubbo.common.URL)
 * @see org.apache.dubbo.rpc.InvokerListener
 * @see org.apache.dubbo.rpc.protocol.AbstractInvoker
 */
<<<<<<< HEAD
//调用者对象 能够获取实例 and 调用
=======
//dubbo 的 核心接口 代表可以被调用的  dubbo的其他模型都往这里靠近
>>>>>>> 29a7f902
public interface Invoker<T> extends Node {

    /**
     * get service interface.
     *
     * @return service interface.
     */
    //获取服务接口
    Class<T> getInterface();

    /**
     * invoke.
     *
     * @param invocation
     * @return result
     * @throws RpcException
     */
    //调用并返回结果
    Result invoke(Invocation invocation) throws RpcException;

}<|MERGE_RESOLUTION|>--- conflicted
+++ resolved
@@ -25,11 +25,7 @@
  * @see org.apache.dubbo.rpc.InvokerListener
  * @see org.apache.dubbo.rpc.protocol.AbstractInvoker
  */
-<<<<<<< HEAD
-//调用者对象 能够获取实例 and 调用
-=======
 //dubbo 的 核心接口 代表可以被调用的  dubbo的其他模型都往这里靠近
->>>>>>> 29a7f902
 public interface Invoker<T> extends Node {
 
     /**
