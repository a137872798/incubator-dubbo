--- conflicted
+++ resolved
@@ -70,14 +70,8 @@
 
     private static final long serialVersionUID = 3033787999037024738L;
 
-    /**
-     * 获取协议对象
-     */
     private static final Protocol protocol = ExtensionLoader.getExtensionLoader(Protocol.class).getAdaptiveExtension();
 
-    /**
-     * 获取代理工厂
-     */
     private static final ProxyFactory proxyFactory = ExtensionLoader.getExtensionLoader(ProxyFactory.class).getAdaptiveExtension();
 
     private static final Map<String, Integer> RANDOM_PORT_MAP = new HashMap<String, Integer>();
@@ -88,36 +82,22 @@
     // interface type
     private String interfaceName;
     private Class<?> interfaceClass;
-
-    /**
-     * 引用的 接口 实现类对象
-     */
     // reference to interface impl
     private T ref;
     // service name
     private String path;
     // method configuration
     private List<MethodConfig> methods;
-    /**
-     * 服务提供者 的配置信息
-     */
     private ProviderConfig provider;
     private transient volatile boolean exported;
 
     private transient volatile boolean unexported;
 
-    /**
-     * 提供的 服务对象是否继承于 genericService
-     */
     private volatile String generic;
 
     public ServiceConfig() {
     }
 
-    /**
-     * 获取注解对象中的 属性 并进行初始化
-     * @param service
-     */
     public ServiceConfig(Service service) {
         appendAnnotation(Service.class, service);
     }
@@ -178,25 +158,14 @@
         return provider;
     }
 
-<<<<<<< HEAD
-    //分配随机端口
-=======
-    /**
-     * 获取随机端口
-     * @param protocol
-     * @return
-     */
->>>>>>> 29a7f902
     private static Integer getRandomPort(String protocol) {
         protocol = protocol.toLowerCase();
-        //找到 协议对应的 默认 端口号
         if (RANDOM_PORT_MAP.containsKey(protocol)) {
             return RANDOM_PORT_MAP.get(protocol);
         }
         return Integer.MIN_VALUE;
     }
 
-    //存放随机端口
     private static void putRandomPort(String protocol, Integer port) {
         protocol = protocol.toLowerCase();
         if (!RANDOM_PORT_MAP.containsKey(protocol)) {
@@ -204,7 +173,6 @@
         }
     }
 
-    //每个 调用 iterator 方法会返回一个新的 迭代器 那么 next 返回的就是同一个值
     public URL toUrl() {
         return urls.isEmpty() ? null : urls.iterator().next();
     }
@@ -213,7 +181,6 @@
         return urls;
     }
 
-    //这2个属性不会被取出
     @Parameter(excluded = true)
     public boolean isExported() {
         return exported;
@@ -224,29 +191,19 @@
         return unexported;
     }
 
-    /**
-     * 暴露 服务提供者
-     */
     public synchronized void export() {
-        //如果服务提供者的 配置信息不为null
         if (provider != null) {
-            //没有设置 是否 暴露了 服务
             if (export == null) {
-                //从服务提供者 获取 暴露状态
                 export = provider.getExport();
             }
-            //从服务提供者  获取 延迟状态
             if (delay == null) {
                 delay = provider.getDelay();
             }
         }
-        //如果 provider 还没有暴露 就返回 或者 该对象 的暴露属性被设置成false
         if (export != null && !export) {
             return;
         }
 
-        //如果是 延时 暴露 就 设置定时器
-        //延时 暴露 一般是的等 服务预热 比如初始化缓存  等待资源就绪
         if (delay != null && delay > 0) {
             delayExportExecutor.schedule(new Runnable() {
                 @Override
@@ -259,28 +216,19 @@
         }
     }
 
-    /**
-     * 暴露服务的 实际逻辑  在export 之前需要先设置好 ref
-     */
     protected synchronized void doExport() {
-        //如果 打算 停止暴露 就不再执行
         if (unexported) {
             throw new IllegalStateException("Already unexported!");
         }
-        //如果 已经暴露了 就不再执行
         if (exported) {
             return;
         }
-        //设置暴露标识
         exported = true;
-        //暴露服务 必须指明是针对那个接口的
         if (interfaceName == null || interfaceName.length() == 0) {
             throw new IllegalStateException("<dubbo:service interface=\"\" /> interface not allow null!");
         }
-        //检查 并设置 providerConfig
         checkDefault();
         if (provider != null) {
-            //从服务提供者 中 获取对应的配置对象
             if (application == null) {
                 application = provider.getApplication();
             }
@@ -297,7 +245,6 @@
                 protocols = provider.getProtocols();
             }
         }
-        //模块配置不为null 就继续初始化 注册中心 和 监控中心
         if (module != null) {
             if (registries == null) {
                 registries = module.getRegistries();
@@ -306,7 +253,6 @@
                 monitor = module.getMonitor();
             }
         }
-        //这里可能会 覆盖属性
         if (application != null) {
             if (registries == null) {
                 registries = application.getRegistries();
@@ -315,56 +261,42 @@
                 monitor = application.getMonitor();
             }
         }
-        //如果实现该 服务的 类 是属于一般服务的
         if (ref instanceof GenericService) {
-            //将接口类型修改为 一般服务
             interfaceClass = GenericService.class;
-            //修改 是否为一般服务的 标识
             if (StringUtils.isEmpty(generic)) {
                 generic = Boolean.TRUE.toString();
             }
-            //正常的 服务提供者
         } else {
             try {
-                //使用当前线程的类加载器 获取 对应的接口对象  第二个参数看不懂???
                 interfaceClass = Class.forName(interfaceName, true, Thread.currentThread()
                         .getContextClassLoader());
             } catch (ClassNotFoundException e) {
                 throw new IllegalStateException(e.getMessage(), e);
             }
-            //检测暴露的 方法 是否能在 该接口类中找到
             checkInterfaceAndMethods(interfaceClass, methods);
-            //检测 引用的 服务提供者实现对象
             checkRef();
             generic = Boolean.FALSE.toString();
         }
-        //服务提供者实现类名???
         if (local != null) {
-            //将接口名 拼接上local
             if ("true".equals(local)) {
                 local = interfaceName + "Local";
             }
             Class<?> localClass;
             try {
-                //通过 处理 类名 获取合适的 类对象
                 localClass = ClassHelper.forNameWithThreadContextClassLoader(local);
             } catch (ClassNotFoundException e) {
                 throw new IllegalStateException(e.getMessage(), e);
             }
-            //如果 生成的对象不是 该接口的子类 抛出异常
             if (!interfaceClass.isAssignableFrom(localClass)) {
                 throw new IllegalStateException("The local implementation class " + localClass.getName() + " not implement interface " + interfaceName);
             }
         }
-        //如果 stub 不为null
         if (stub != null) {
-            //将stub 拼接上 接口名
             if ("true".equals(stub)) {
                 stub = interfaceName + "Stub";
             }
             Class<?> stubClass;
             try {
-                //处理类名后 生成合适的对象
                 stubClass = ClassHelper.forNameWithThreadContextClassLoader(stub);
             } catch (ClassNotFoundException e) {
                 throw new IllegalStateException(e.getMessage(), e);
@@ -373,37 +305,25 @@
                 throw new IllegalStateException("The stub implementation class " + stubClass.getName() + " not implement interface " + interfaceName);
             }
         }
-        //检查 并从环境变量中读取 application 的 配置
         checkApplication();
-        //检查 并从环境变量中读取 register 的 配置
         checkRegistry();
-        //检查 并从环境变量中获取 protocol 的 配置
         checkProtocol();
-        //从系统变量中 获取本对象的 属性并赋值
         appendProperties(this);
-        //检验接口类型 内部包含了 对 local的检验
         checkStub(interfaceClass);
-        //检验 mock 配置
         checkMock(interfaceClass);
-        //如果不存在 path 就设置成 接口名
         if (path == null || path.length() == 0) {
             path = interfaceName;
         }
-        //暴露服务
         doExportUrls();
         ProviderModel providerModel = new ProviderModel(getUniqueServiceName(), ref, interfaceClass);
         ApplicationModel.initProviderModel(getUniqueServiceName(), providerModel);
     }
 
-    /**
-     * 检测服务提供者 实现对象
-     */
     private void checkRef() {
         // reference should not be null, and is the implementation of the given interface
         if (ref == null) {
             throw new IllegalStateException("ref not allow null!");
         }
-        //如果实例不是 接口的 实现类就报错
         if (!interfaceClass.isInstance(ref)) {
             throw new IllegalStateException("The class "
                     + ref.getClass().getName() + " unimplemented interface "
@@ -432,101 +352,67 @@
     }
 
     @SuppressWarnings({"unchecked", "rawtypes"})
-    /**
-     * 暴露服务 将服务发布到 注册中心
-     */
     private void doExportUrls() {
-        //从注册中心的 配置 解析出对应的 资源
         List<URL> registryURLs = loadRegistries(true);
         for (ProtocolConfig protocolConfig : protocols) {
-            //针对每个 注册中心的 地址使用指定的 协议进行暴露
             doExportUrlsFor1Protocol(protocolConfig, registryURLs);
         }
     }
 
-    /**
-     * 针对 注册中心 暴露服务
-     * @param protocolConfig 使用的协议
-     * @param registryURLs
-     */
     private void doExportUrlsFor1Protocol(ProtocolConfig protocolConfig, List<URL> registryURLs) {
         String name = protocolConfig.getName();
         if (name == null || name.length() == 0) {
             name = "dubbo";
         }
 
-        //设置属性
         Map<String, String> map = new HashMap<String, String>();
-        //代表是服务提供者
         map.put(Constants.SIDE_KEY, Constants.PROVIDER_SIDE);
-        //设置版本
         map.put(Constants.DUBBO_VERSION_KEY, Version.getProtocolVersion());
-        //设置时间戳
         map.put(Constants.TIMESTAMP_KEY, String.valueOf(System.currentTimeMillis()));
-        //设置pid
         if (ConfigUtils.getPid() > 0) {
             map.put(Constants.PID_KEY, String.valueOf(ConfigUtils.getPid()));
         }
-        //从配置中获取属性 配合 设置属性上的注解 决定是否增加对应属性
         appendParameters(map, application);
         appendParameters(map, module);
         appendParameters(map, provider, Constants.DEFAULT_KEY);
         appendParameters(map, protocolConfig);
         appendParameters(map, this);
-        //如果暴露的方法不为空
         if (methods != null && !methods.isEmpty()) {
             for (MethodConfig method : methods) {
-                //将配置中的属性 设置到map中 方法名是前缀
                 appendParameters(map, method, method.getName());
-                //生成 重试的 key  应该是某个方法调用失败具备 重试功能
                 String retryKey = method.getName() + ".retry";
                 if (map.containsKey(retryKey)) {
-                    //移除重试属性
                     String retryValue = map.remove(retryKey);
                     if ("false".equals(retryValue)) {
-                        //设置重试次数 可能没有重试次数 就代表着无限重试
                         map.put(method.getName() + ".retries", "0");
                     }
                 }
-                //获取方法的 参数配置
                 List<ArgumentConfig> arguments = method.getArguments();
                 if (arguments != null && !arguments.isEmpty()) {
-                    //遍历每个方法下 的每个配置对象
                     for (ArgumentConfig argument : arguments) {
                         // convert argument type
-                        //获取参数类型
                         if (argument.getType() != null && argument.getType().length() > 0) {
                             Method[] methods = interfaceClass.getMethods();
                             // visit all methods
                             if (methods != null && methods.length > 0) {
                                 for (int i = 0; i < methods.length; i++) {
                                     String methodName = methods[i].getName();
-                                    //找到 暴露方法 和 暴露的接口类中对应的  方法
                                     // target the method, and get its signature
                                     if (methodName.equals(method.getName())) {
-                                        //获取 接口类的 方法的参数列表
                                         Class<?>[] argtypes = methods[i].getParameterTypes();
                                         // one callback in the method
                                         if (argument.getIndex() != -1) {
-                                            //如果对应方法 的参数也能对应上
                                             if (argtypes[argument.getIndex()].getName().equals(argument.getType())) {
-                                                //将参数的 配置也读取到 map中
                                                 appendParameters(map, argument, method.getName() + "." + argument.getIndex());
                                             } else {
-                                                //找不到匹配的就抛出异常
                                                 throw new IllegalArgumentException("argument config error : the index attribute and type attribute not match :index :" + argument.getIndex() + ", type:" + argument.getType());
                                             }
                                         } else {
                                             // multiple callbacks in the method
-                                            // argmentConfig 的index 为-1时 应该是代表该方法的所有参数都是 这个类型
                                             for (int j = 0; j < argtypes.length; j++) {
-                                                //遍历对应方法的每个参数 类型
                                                 Class<?> argclazz = argtypes[j];
-                                                //参数类型相等
                                                 if (argclazz.getName().equals(argument.getType())) {
-                                                    //设置属性
                                                     appendParameters(map, argument, method.getName() + "." + j);
-                                                    //如果不是-1 或者 参数下标不一致 就抛出异常
                                                     if (argument.getIndex() != -1 && argument.getIndex() != j) {
                                                         throw new IllegalArgumentException("argument config error : the index attribute and type attribute not match :index :" + argument.getIndex() + ", type:" + argument.getType());
                                                     }
@@ -536,12 +422,9 @@
                                     }
                                 }
                             }
-                            //参数类型没有填写 但是有正常下标的情况 这样没办法判断类型是否正确 就不处理了 直接获取属性
-                            //也就是说有类型就要校验  有下标 也能确定哪个配置是对用那个参数的
                         } else if (argument.getIndex() != -1) {
                             appendParameters(map, argument, method.getName() + "." + argument.getIndex());
                         } else {
-                            //属性 或 type 必须2选1
                             throw new IllegalArgumentException("argument config must set index or type attribute.eg: <dubbo:argument index='0' .../> or <dubbo:argument type=xxx .../>");
                         }
 
@@ -550,70 +433,49 @@
             } // end of methods for
         }
 
-        //如果 generic 是 true/nativejava/bean
         if (ProtocolUtils.isGeneric(generic)) {
             map.put(Constants.GENERIC_KEY, generic);
             map.put(Constants.METHODS_KEY, Constants.ANY_VALUE);
         } else {
-            //非泛化 模式 就设置 版本
             String revision = Version.getVersion(interfaceClass, version);
             if (revision != null && revision.length() > 0) {
                 map.put("revision", revision);
             }
 
-            //包装给定参数 这个方法先不看???
             String[] methods = Wrapper.getWrapper(interfaceClass).getMethodNames();
-            //没有生成合适的方法
             if (methods.length == 0) {
                 logger.warn("NO method found in service interface " + interfaceClass.getName());
                 map.put(Constants.METHODS_KEY, Constants.ANY_VALUE);
             } else {
-                //将方法拼接
                 map.put(Constants.METHODS_KEY, StringUtils.join(new HashSet<String>(Arrays.asList(methods)), ","));
             }
         }
-        //如果存在令牌 代表需要注册中心给提供者 返回令牌才能访问服务提供者
         if (!ConfigUtils.isEmpty(token)) {
-            //如果是 default||true
             if (ConfigUtils.isDefault(token)) {
-                //随机生成一个 token
                 map.put(Constants.TOKEN_KEY, UUID.randomUUID().toString());
             } else {
-                //设置特殊的token
                 map.put(Constants.TOKEN_KEY, token);
             }
         }
-        //如果 协议名是 injvm
-        // injvm是一个伪协议，它不开启端口，不发起远程调用，只在 JVM 内直接关联，但执行 Dubbo 的 Filter 链。
         if (Constants.LOCAL_PROTOCOL.equals(protocolConfig.getName())) {
-            //设置成不注册到注册中心
             protocolConfig.setRegister(false);
-            //不通知
             map.put("notify", "false");
         }
         // export service
-        // 暴露服务
-        // 从协议配置中获取 上下文路径
         String contextPath = protocolConfig.getContextpath();
         if ((contextPath == null || contextPath.length() == 0) && provider != null) {
-            //从 服务提供者那获取
             contextPath = provider.getContextpath();
         }
 
-        //传入 注册中心地址列表 协议配置和 包含一堆属性的容器
         String host = this.findConfigedHosts(protocolConfig, registryURLs, map);
         Integer port = this.findConfigedPorts(protocolConfig, name, map);
-        //创建新的资源 定位符
         URL url = new URL(name, host, port, (contextPath == null || contextPath.length() == 0 ? "" : contextPath + "/") + path, map);
 
-        //配置 规则 这里先不看
         if (ExtensionLoader.getExtensionLoader(ConfiguratorFactory.class)
                 .hasExtension(url.getProtocol())) {
             url = ExtensionLoader.getExtensionLoader(ConfiguratorFactory.class)
                     .getExtension(url.getProtocol()).getConfigurator(url).configure(url);
         }
-
-        //总结一下该方法的核心 就是 校验,初始化 各个配置 并设置到一个 配置容器中  获取注册中心的 地址 并暴露服务
 
         String scope = url.getParameter(Constants.SCOPE_KEY);
         // don't export when none is configured
@@ -686,60 +548,44 @@
      * Configuration priority: environment variables -> java system properties -> host property in config file ->
      * /etc/hosts -> default network address -> first available network address
      *
-     * @param protocolConfig 协议配置
-     * @param registryURLs 注册中心的 url
-     * @param map 配置容器
+     * @param protocolConfig
+     * @param registryURLs
+     * @param map
      * @return
      */
-    //为服务提供者 注册 和绑定地址
     private String findConfigedHosts(ProtocolConfig protocolConfig, List<URL> registryURLs, Map<String, String> map) {
-        //是否使用任意一个 host
         boolean anyhost = false;
 
-        //通过 配置名去 环境变量 or 系统变量获取信息
         String hostToBind = getValueFromConfig(protocolConfig, Constants.DUBBO_IP_TO_BIND);
-        //如果地址是 127 或 0000 等默认或无效地址
         if (hostToBind != null && hostToBind.length() > 0 && isInvalidLocalHost(hostToBind)) {
             throw new IllegalArgumentException("Specified invalid bind ip from property:" + Constants.DUBBO_IP_TO_BIND + ", value:" + hostToBind);
         }
 
-        //如果从 环境变量中没有找到地址
         // if bind ip is not found in environment, keep looking up
         if (hostToBind == null || hostToBind.length() == 0) {
-            //尝试直接从 协议配置中获取 没有就从 服务提供者获取
             hostToBind = protocolConfig.getHost();
             if (provider != null && (hostToBind == null || hostToBind.length() == 0)) {
                 hostToBind = provider.getHost();
             }
-            //如果地址还是无效
             if (isInvalidLocalHost(hostToBind)) {
-                //随意获取一个地址
                 anyhost = true;
                 try {
-                    //获取本机地址
                     hostToBind = InetAddress.getLocalHost().getHostAddress();
                 } catch (UnknownHostException e) {
                     logger.warn(e.getMessage(), e);
                 }
-                //还是无效
                 if (isInvalidLocalHost(hostToBind)) {
-                    //遍历注册中心地址
                     if (registryURLs != null && !registryURLs.isEmpty()) {
                         for (URL registryURL : registryURLs) {
-                            //如果注册中心是 多播模式
                             if (Constants.MULTICAST.equalsIgnoreCase(registryURL.getParameter("registry"))) {
                                 // skip multicast registry since we cannot connect to it via Socket
                                 continue;
                             }
                             try {
-                                //创建socket
                                 Socket socket = new Socket();
                                 try {
-                                    //创建 socket 地址
                                     SocketAddress addr = new InetSocketAddress(registryURL.getHost(), registryURL.getPort());
-                                    //连接到注册中心
                                     socket.connect(addr, 1000);
-                                    //设置成连接后返回的地址
                                     hostToBind = socket.getLocalAddress().getHostAddress();
                                     break;
                                 } finally {
@@ -753,7 +599,6 @@
                             }
                         }
                     }
-                    //如果是 非法地址 使用本地网卡 获取合法ip
                     if (isInvalidLocalHost(hostToBind)) {
                         hostToBind = getLocalHost();
                     }
@@ -761,22 +606,17 @@
             }
         }
 
-        //找到就直接跳到这一步
-        //将 ip 保存到 配置的容器中
         map.put(Constants.BIND_IP_KEY, hostToBind);
 
         // registry ip is not used for bind ip by default
-        //获取hostToRegistry 无效 也抛出异常
         String hostToRegistry = getValueFromConfig(protocolConfig, Constants.DUBBO_IP_TO_REGISTRY);
         if (hostToRegistry != null && hostToRegistry.length() > 0 && isInvalidLocalHost(hostToRegistry)) {
             throw new IllegalArgumentException("Specified invalid registry ip from property:" + Constants.DUBBO_IP_TO_REGISTRY + ", value:" + hostToRegistry);
         } else if (hostToRegistry == null || hostToRegistry.length() == 0) {
             // bind ip is used as registry ip by default
-            //默认设置成一样的
             hostToRegistry = hostToBind;
         }
 
-        //保存是否使用了 其他host
         map.put(Constants.ANYHOST_KEY, String.valueOf(anyhost));
 
         return hostToRegistry;
@@ -787,50 +627,40 @@
      * Configuration priority: environment variable -> java system properties -> port property in protocol config file
      * -> protocol default port
      *
-     * @param protocolConfig 协议配置
-     * @param name 就是从协议配置中取出的 name
+     * @param protocolConfig
+     * @param name
      * @return
      */
     private Integer findConfigedPorts(ProtocolConfig protocolConfig, String name, Map<String, String> map) {
         Integer portToBind = null;
 
         // parse bind port from environment
-        //从环境变量中 获取端口
         String port = getValueFromConfig(protocolConfig, Constants.DUBBO_PORT_TO_BIND);
-        //解析端口
         portToBind = parsePort(port);
 
         // if there's no bind port found from environment, keep looking up.
         if (portToBind == null) {
             portToBind = protocolConfig.getPort();
-            //没有得到端口就 从 服务提供者中获取
             if (provider != null && (portToBind == null || portToBind == 0)) {
                 portToBind = provider.getPort();
             }
-            //获取默认的端口
             final int defaultPort = ExtensionLoader.getExtensionLoader(Protocol.class).getExtension(name).getDefaultPort();
             if (portToBind == null || portToBind == 0) {
                 portToBind = defaultPort;
             }
-            //获取随机端口
             if (portToBind == null || portToBind <= 0) {
-                //通过协议名 获取端口号
                 portToBind = getRandomPort(name);
                 if (portToBind == null || portToBind < 0) {
-                    //获取可用的  端口
                     portToBind = getAvailablePort(defaultPort);
-                    //保存端口和 协议的映射关系
                     putRandomPort(name, portToBind);
                 }
                 logger.warn("Use random available port(" + portToBind + ") for protocol " + name);
             }
         }
 
-        //在 配置容器中增加 绑定的端口
         // save bind port, used as url's key later
         map.put(Constants.BIND_PORT_KEY, String.valueOf(portToBind));
 
-        //通过配置去 环境变量 or 系统变量获取属性
         // registry port, not used as bind port by default
         String portToRegistryStr = getValueFromConfig(protocolConfig, Constants.DUBBO_PORT_TO_REGISTRY);
         Integer portToRegistry = parsePort(portToRegistryStr);
@@ -841,11 +671,6 @@
         return portToRegistry;
     }
 
-    /**
-     * 解析端口 就是将 string 转换成 int
-     * @param configPort
-     * @return
-     */
     private Integer parsePort(String configPort) {
         Integer port = null;
         if (configPort != null && configPort.length() > 0) {
@@ -862,26 +687,15 @@
         return port;
     }
 
-    /**
-     * 通过配置和key 获取对应配置信息
-     * @param protocolConfig
-     * @param key
-     * @return
-     */
     private String getValueFromConfig(ProtocolConfig protocolConfig, String key) {
         String protocolPrefix = protocolConfig.getName().toUpperCase() + "_";
-        //从环境变量 或 系统变量 获取配置
         String port = ConfigUtils.getSystemProperty(protocolPrefix + key);
-        //不拼接前缀尝试获取
         if (port == null || port.length() == 0) {
             port = ConfigUtils.getSystemProperty(key);
         }
         return port;
     }
 
-    /**
-     * 检验提供者 配置是否存在 并给provider 对象设置属性
-     */
     private void checkDefault() {
         if (provider == null) {
             provider = new ProviderConfig();
@@ -889,26 +703,19 @@
         appendProperties(provider);
     }
 
-    /**
-     * 检查协议对象
-     */
     private void checkProtocol() {
         if ((protocols == null || protocols.isEmpty())
                 && provider != null) {
-            //如果 provider 不为空就使用
             setProtocols(provider.getProtocols());
         }
-        //协议 为空就创建一个空对象 这个对象在设置时 会被 转换成List
         // backward compatibility
         if (protocols == null || protocols.isEmpty()) {
             setProtocol(new ProtocolConfig());
         }
         for (ProtocolConfig protocolConfig : protocols) {
             if (StringUtils.isEmpty(protocolConfig.getName())) {
-                //为 协议配置设置名字
                 protocolConfig.setName(Constants.DUBBO_VERSION_KEY);
             }
-            //从系统变量中 加载配置
             appendProperties(protocolConfig);
         }
     }
@@ -1053,4 +860,4 @@
         }
         return buf.toString();
     }
-}
+}